--- conflicted
+++ resolved
@@ -176,11 +176,6 @@
 
 
 
-<<<<<<< HEAD
-
-
-=======
->>>>>>> d94e63d3
   mac.SetType ("ns3::ApWifiMac",
                "Ssid", SsidValue (ssid));
 
